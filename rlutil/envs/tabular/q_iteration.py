"""
Use q-iteration to solve for an optimal policy

Usage: q_iteration(env, gamma=discount factor, ent_wt= entropy bonus)
"""
import numpy as np
from scipy.misc import logsumexp as sp_lse
from rlutil.logging import logger

def softmax(q, alpha=1.0):
    q = (1.0/alpha)*q
    q = q-np.max(q)
    probs = np.exp(q)
    probs = probs/np.sum(probs)
    return probs

def logsumexp(q, alpha=1.0, axis=1):
    if alpha == 0:
        return np.max(q, axis=axis)
    return alpha*sp_lse((1.0/alpha)*q, axis=axis)


def get_policy(q_fn, ent_wt=1.0):
    v_rew = logsumexp(q_fn, alpha=ent_wt)
    adv_rew = q_fn - np.expand_dims(v_rew, axis=1)
    if ent_wt == 0:
        pol_probs = adv_rew
        pol_probs[pol_probs >= 0 ] = 1.0
        pol_probs[pol_probs < 0 ] = 0.0
    else:
        pol_probs = np.exp((1.0/ent_wt)*adv_rew)
    pol_probs /= np.sum(pol_probs, axis=1, keepdims=True)
    assert np.all(np.isclose(np.sum(pol_probs, axis=1), 1.0)), str(pol_probs)
    return pol_probs


def softq_iteration(env, reward_matrix=None, K=50, discount=0.99, ent_wt=0.1, warmstart_q=None, policy=None):
    """
    Perform tabular soft Q-iteration
    """
    dim_obs = env.num_states
    dim_act = env.num_actions
    if reward_matrix is None:
        reward_matrix = env.reward_matrix()
    reward_matrix = reward_matrix[:,:,0]

    if warmstart_q is None:
        q_fn = np.zeros((dim_obs, dim_act))
    else:
        q_fn = warmstart_q

    t_matrix = env.transition_matrix()
    for k in range(K):
        if policy is None:
            v_fn = logsumexp(q_fn, alpha=ent_wt)
        else:
<<<<<<< HEAD
            v_fn = np.sum((q_fn - ent_wt*np.log(policy))*policy, axis=1)
=======
            v_fn = np.sum((q_fn - np.log(policy))*policy, axis=1)
>>>>>>> db508547
        new_q = reward_matrix + discount*t_matrix.dot(v_fn)
        q_fn = new_q
    return q_fn


<<<<<<< HEAD
def q_iteration(env, **kwargs):
    return softq_iteration(env, ent_wt=0.0, **kwargs)


def compute_visitation(env, q_fn, ent_wt=1.0, env_time_limit=50, discount=1.0):
  pol_probs = get_policy(q_fn, ent_wt=ent_wt)

  dim_obs = env.num_states
  dim_act = env.num_actions
  state_visitation = np.zeros((dim_obs, 1))
  for (state, prob) in env.initial_state_distribution.items():
    state_visitation[state] = prob
  t_matrix = env.transition_matrix()  # S x A x S
  sa_visit_t = np.zeros((dim_obs, dim_act, env_time_limit))

  for i in range(env_time_limit):
    sa_visit = state_visitation * pol_probs
    # sa_visit_t[:, :, i] = (discount ** i) * sa_visit
    sa_visit_t[:, :, i] = sa_visit
    # sum-out (SA)S
    new_state_visitation = np.einsum('ij,ijk->k', sa_visit, t_matrix)
    state_visitation = np.expand_dims(new_state_visitation, axis=1)
  return np.sum(sa_visit_t, axis=2) / float(env_time_limit)
=======
def q_iteration(env, reward_matrix=None, K=50, discount=0.99, warmstart_q=None, policy=None):
    dim_obs = env.nstates
    dim_act = env.action_space.n
    if reward_matrix is None:
        reward_matrix = env.rew_matrix
    if warmstart_q is None:
        q_fn = np.zeros((dim_obs, dim_act))
    else:
        q_fn = warmstart_q

    t_matrix = env.transition_matrix
    for k in range(K):
        if policy is None:
            v_fn = np.max(q_fn, axis=1)
        else:
            v_fn = np.sum(q_fn*policy, axis=1)
        new_q = reward_matrix + discount*t_matrix.dot(v_fn)
        q_fn = new_q
    return q_fn
>>>>>>> db508547
<|MERGE_RESOLUTION|>--- conflicted
+++ resolved
@@ -54,17 +54,12 @@
         if policy is None:
             v_fn = logsumexp(q_fn, alpha=ent_wt)
         else:
-<<<<<<< HEAD
             v_fn = np.sum((q_fn - ent_wt*np.log(policy))*policy, axis=1)
-=======
-            v_fn = np.sum((q_fn - np.log(policy))*policy, axis=1)
->>>>>>> db508547
         new_q = reward_matrix + discount*t_matrix.dot(v_fn)
         q_fn = new_q
     return q_fn
 
 
-<<<<<<< HEAD
 def q_iteration(env, **kwargs):
     return softq_iteration(env, ent_wt=0.0, **kwargs)
 
@@ -87,25 +82,4 @@
     # sum-out (SA)S
     new_state_visitation = np.einsum('ij,ijk->k', sa_visit, t_matrix)
     state_visitation = np.expand_dims(new_state_visitation, axis=1)
-  return np.sum(sa_visit_t, axis=2) / float(env_time_limit)
-=======
-def q_iteration(env, reward_matrix=None, K=50, discount=0.99, warmstart_q=None, policy=None):
-    dim_obs = env.nstates
-    dim_act = env.action_space.n
-    if reward_matrix is None:
-        reward_matrix = env.rew_matrix
-    if warmstart_q is None:
-        q_fn = np.zeros((dim_obs, dim_act))
-    else:
-        q_fn = warmstart_q
-
-    t_matrix = env.transition_matrix
-    for k in range(K):
-        if policy is None:
-            v_fn = np.max(q_fn, axis=1)
-        else:
-            v_fn = np.sum(q_fn*policy, axis=1)
-        new_q = reward_matrix + discount*t_matrix.dot(v_fn)
-        q_fn = new_q
-    return q_fn
->>>>>>> db508547
+  return np.sum(sa_visit_t, axis=2) / float(env_time_limit)